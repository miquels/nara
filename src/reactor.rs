--- conflicted
+++ resolved
@@ -5,15 +5,8 @@
 // This module contains one unsafe block - to call poll(2).
 //
 use std::cell::RefCell;
-<<<<<<< HEAD
-use std::fs::File;
-use std::io::Read;
-use std::os::fd::{AsRawFd, RawFd};
+use std::os::fd::RawFd;
 use std::rc::{Rc, Weak};
-=======
-use std::os::fd::RawFd;
-use std::rc::Rc;
->>>>>>> fdc46a49
 use std::task::Waker;
 use std::time::Duration;
 
@@ -231,20 +224,17 @@
 
 impl Registration {
     pub fn new(fd: RawFd) -> Registration {
-<<<<<<< HEAD
         let inner = REACTOR.with_borrow(|r| r.upgrade().unwrap());
         let reactor = Reactor { inner };
-        reactor.register(fd);
-=======
-        crate::runtime::with_reactor(|reactor| Registration::new_with_reactor(fd, reactor))
+        Registration::new_with_reactor(fd, &reactor)
     }
 
     fn new_with_reactor(fd: RawFd, reactor: &Reactor) -> Registration {
         reactor.register_fd(fd);
->>>>>>> fdc46a49
+        let inner = reactor.inner.clone();
         Registration {
             fd,
-            reactor: reactor.clone(),
+            reactor: Reactor { inner },
         }
     }
 
